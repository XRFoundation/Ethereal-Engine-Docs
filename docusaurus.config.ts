--- conflicted
+++ resolved
@@ -6,21 +6,7 @@
 const dotenv = require('dotenv').config({
   path: appRootPath.path + '/.env.local'
 })
-<<<<<<< HEAD
-
-// General Configuration
-const orgTitle         = 'Ethereal Engine'
-const orgName          = 'etherealengine'
-const projectName      = 'etherealengine-docs'
-const editURL          = `https://github.com/EtherealEngine/${projectName}/blob/master/`
-const siteURL          = 'https://etherealengine.github.io'
-const siteTitle        = `${orgTitle} Documentation`
-const siteTagline      = `${orgTitle} is an open source solution for hosting, creating and developing immersive social spaces.`
-const siteIcon         = 'img/favicon.ico'
-const visualScriptName = 'VisualScript'
-=======
 import * as cfg from './website.config.ts'
->>>>>>> 43e5f539
 
 // Docusaurus Configuration
 const config: Config = {
