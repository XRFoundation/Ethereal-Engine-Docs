--- conflicted
+++ resolved
@@ -73,12 +73,8 @@
   const PersonasDescr = "font-normal justify-items-center text-left text-xl"
   return <React.Fragment>
     <section className={PersonasContainer}>
-<<<<<<< HEAD
       <div className={PersonasTitle} id="choose-path">{Data.title}</div>
-=======
-      <div className={PersonasTitle}>{Data.title}</div>
       <Persona data={Data.typescript} />
->>>>>>> 44ffb3ae
       <Persona data={Data.manual} />
       <div className={PersonasDescr}>{Data.description}</div>
     </section>
